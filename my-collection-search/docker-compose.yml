--- conflicted
+++ resolved
@@ -25,12 +25,9 @@
       SPOTIFY_CLIENT_SECRET: ${SPOTIFY_CLIENT_SECRET}
       SPOTIFY_REDIRECT_URI: ${SPOTIFY_REDIRECT_URI}
       YOUTUBE_API_KEY: ${YOUTUBE_API_KEY}
-<<<<<<< HEAD
       REDIS_URL: redis://redis:6379
       ESSENTIA_API_URL: http://essentia:8001/analyze
 
-=======
->>>>>>> 699b83c9
     depends_on:
       - db
       - meili
